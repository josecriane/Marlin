--- conflicted
+++ resolved
@@ -242,19 +242,11 @@
 // The watchdog waits for the watchperiod in milliseconds whenever an M104 or M109 increases the target temperature
 // this enables the watchdog interrupt.
 //#define USE_WATCHDOG
-<<<<<<< HEAD
-// you cannot reboot on a mega2560 due to a bug in he bootloader. Hence, you have to reset manually, and this is done hereby:
+#ifdef USE_WATCHDOG
+  // you cannot reboot on a mega2560 due to a bug in he bootloader. Hence, you have to reset manually, and this is done hereby:
 //#define RESET_MANUAL
 //#define WATCHDOG_TIMEOUT 4  //seconds
-=======
-#ifdef USE_WATCHDOG
-  // you cannot reboot on a mega2560 due to a bug in he bootloader. Hence, you have to reset manually, and this is done hereby:
-  #define RESET_MANUAL
-  #define WATCHDOG_TIMEOUT 4  //seconds
-#endif
-
-
->>>>>>> 46f80e82
+
 
 // extruder advance constant (s2/mm3)
 //
