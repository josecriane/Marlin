--- conflicted
+++ resolved
@@ -223,11 +223,7 @@
     const float e_normalized_dist = e_position / on_axis_distance,
                 z_normalized_dist = z_position / on_axis_distance;
 
-<<<<<<< HEAD
-    int current_xi = cell_start_xi, 
-=======
     int current_xi = cell_start_xi,
->>>>>>> be170337
         current_yi = cell_start_yi;
 
     const float m = dy / dx,
