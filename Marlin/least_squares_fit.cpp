--- conflicted
+++ resolved
@@ -43,24 +43,7 @@
 
 int finish_incremental_LSF(struct linear_fit_data *lsf) {
 
-<<<<<<< HEAD
-void incremental_LSF(struct linear_fit_data *lsf, float x, float y, float z) {
-  lsf->xbar += x;
-  lsf->ybar += y;
-  lsf->zbar += z;
-  lsf->x2bar += sq(x);
-  lsf->y2bar += sq(y);
-  lsf->z2bar += sq(z);
-  lsf->xybar += x * y;
-  lsf->xzbar += x * z;
-  lsf->yzbar += y * z;
-  lsf->max_absx = max(fabs(x), lsf->max_absx);
-  lsf->max_absy = max(fabs(y), lsf->max_absy);
-  lsf->n++;
-}
-=======
   const float N = lsf->N;
->>>>>>> be170337
 
   if (N == 0.0)
     return 1;
